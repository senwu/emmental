--- conflicted
+++ resolved
@@ -25,13 +25,9 @@
 
 Fixed
 ^^^^^
-<<<<<<< HEAD
 * `@senwu`_: Add warning for one class in ROC AUC metric.
-* `@senwu`_: Add missing pytest.ini and fix test cannot remove temp dir issue.
-=======
 * `@senwu`_: Fix missing support for StepLR and MultiStepLR lr scheduler.
 * `@senwu`_: Fix missing pytest.ini and fix test cannot remove temp dir issue.
->>>>>>> d8954233
 * `@senwu`_: Fix default train loss metric from `model/train/all/loss` to
   `model/all/train/loss` to follow the format `TASK_NAME/DATA_NAME/SPLIT/METRIC`
   pattern.

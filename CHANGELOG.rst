--- conflicted
+++ resolved
@@ -6,10 +6,8 @@
 
 * `@senwu`_: Support wandb logging.
   (`#99 <https://github.com/senwu/emmental/pull/99>`_)
-<<<<<<< HEAD
 * `@senwu`_: Fix log writer cannot dump functions in Meta.config issue.
   (`#103 <https://github.com/senwu/emmental/pull/103>`_)
-=======
 * `@senwu`_: Add `return_loss` argument model predict and forward to support the case
   when no loss calculation can be done or needed.
   (`#105 <https://github.com/senwu/emmental/pull/105>`_)
@@ -20,7 +18,6 @@
 * `@senwu`_: Fix model learning that cannot handle task doesn't have Y_dict from
   dataloasder such as contrastive learning.
   (`#105 <https://github.com/senwu/emmental/pull/105>`_)
->>>>>>> d4bbc54a
 
 0.0.8_ - 2021-02-14
 -------------------
